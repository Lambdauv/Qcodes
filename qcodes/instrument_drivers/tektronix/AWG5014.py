--- conflicted
+++ resolved
@@ -147,8 +147,8 @@
         Initializes the AWG5014.
 
         Args:
-            name (string): name of the instrument
-            address (string): GPIB or ethernet address as used by VISA
+            name (str): name of the instrument
+            address (str): GPIB or ethernet address as used by VISA
             timeout (float): visa timeout, in secs. long default (180)
                 to accommodate large waveforms
             num_channels (int): number of channels on the device
@@ -338,11 +338,7 @@
                                unit='V',
                                get_cmd=offset_cmd + '?',
                                set_cmd=offset_cmd + ' {:.3f}',
-<<<<<<< HEAD
                                vals=vals.Numbers(-2.25, 2.25),
-=======
-                               vals=vals.Numbers(-2.0, 2.0),
->>>>>>> 4152cc1d
                                get_parser=float)
             self.add_parameter('ch{}_waveform'.format(i),
                                label='Waveform channel {}'.format(i),
@@ -400,7 +396,7 @@
                     unit='V',
                     get_cmd=m_high_cmd + '?',
                     set_cmd=m_high_cmd + ' {:.3f}',
-                    vals=vals.Numbers(-0.9, 2.7),
+                    vals=vals.Numbers(-2.7, 2.7),
                     get_parser=float)
                 self.add_parameter(
                     'ch{}_m{}_low'.format(i, j),
@@ -408,7 +404,7 @@
                     unit='V',
                     get_cmd=m_low_cmd + '?',
                     set_cmd=m_low_cmd + ' {:.3f}',
-                    vals=vals.Numbers(-1.0, 2.6),
+                    vals=vals.Numbers(-2.7, 2.7),
                     get_parser=float)
 
         self.set('trigger_impedance', 50)
@@ -1640,12 +1636,9 @@
         if not np.all(np.in1d(m2, np.array([0, 1]))):
             raise TypeError('Marker 2 contains invalid values.' +
                             ' Only 0 and 1 are allowed')
-        # print(f'wf shape: {wf.shape}')
-        # print(f'm1 shape: {m1.shape}')
-        # print(f'm2 shape: {m2.shape}')
+
         wflen = len(wf)
         packed_wf = np.zeros(wflen, dtype=np.uint16)
-        # print(f'packed_wf shape: {packed_wf .shape}')
         packed_wf += np.uint16(np.round(wf * 8191) + 8191 +
                                np.round(16384 * m1) +
                                np.round(32768 * m2))
